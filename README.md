# webgraph
Webgraph++ code (http://cnets.indiana.edu/groups/nan/webgraph/)

This code worked for what I used it for, but I cannot promise it is
thorougly tested and there are almost certainly some strange bugs!
Your help would be greatly appreciated in adding tests and generally
cleaning it up.

<<<<<<< HEAD
I have moved on and do not have much time to answer questions about
setup and compilation, so this code is provided AS-IS. With that
said, I hope it is useful or at least interesting.

You will definitely need Boost (http://www.boost.org/) to make this
work.
=======
I have moved on  and do not have much time  to answer questions about
setup  and compilation,  so this  code is  provided AS-IS.  With that
said, I hope it is useful or at least interesting.

You will notice a lot of TODOs and commented-out unimplemented
methods. Feel free to write them :)
>>>>>>> 5178e8f0
<|MERGE_RESOLUTION|>--- conflicted
+++ resolved
@@ -6,18 +6,12 @@
 Your help would be greatly appreciated in adding tests and generally
 cleaning it up.
 
-<<<<<<< HEAD
 I have moved on and do not have much time to answer questions about
 setup and compilation, so this code is provided AS-IS. With that
 said, I hope it is useful or at least interesting.
 
 You will definitely need Boost (http://www.boost.org/) to make this
 work.
-=======
-I have moved on  and do not have much time  to answer questions about
-setup  and compilation,  so this  code is  provided AS-IS.  With that
-said, I hope it is useful or at least interesting.
 
 You will notice a lot of TODOs and commented-out unimplemented
-methods. Feel free to write them :)
->>>>>>> 5178e8f0
+methods. Feel free to write them :)